--- conflicted
+++ resolved
@@ -951,10 +951,6 @@
         self._object_map[id(ut)] = nix_source
 
     def _write_cascade(self, neo_obj, path=""):
-<<<<<<< HEAD
-        self.resolve_name_conflicts(neo_obj)
-=======
->>>>>>> a7f30982
         for neocontainer in getattr(neo_obj, "_child_containers", []):
             neotype = neocontainer[:-1]
             children = getattr(neo_obj, neocontainer)
